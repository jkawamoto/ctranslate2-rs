// whisper.rs
//
// Copyright (c) 2023-2024 Junpei Kawamoto
//
// This software is released under the MIT License.
//
// http://opensource.org/licenses/mit-license.php

//! This module provides a Rust binding to the
//! [`ctranslate2::models::Whisper`](https://opennmt.net/CTranslate2/python/ctranslate2.models.Whisper.html).

use std::ffi::OsString;
use std::fmt::{Debug, Formatter};
use std::path::Path;

use anyhow::{anyhow, Result};
use cxx::UniquePtr;

use super::{
    config, storage_view, vec_ffi_vecstr, Config, StorageView, VecStr, VecString, VecUSize,
};

use self::ffi::VecDetectionResult;
pub use self::ffi::{
    DetectionResult, WhisperAlignmentResult, WhisperOptions, WhisperTokenAlignment,
};

use crate::sys::{model_memory_reader, ModelMemoryReader};

#[cxx::bridge]
mod ffi {
    /// Options for whisper generation.
    ///
    /// # Examples
    ///
    /// Example of creating a default `WhisperOptions`:
    ///
    /// ```
    /// use ct2rs::sys::WhisperOptions;
    ///
    /// let options = WhisperOptions::default();
    /// ```
    #[derive(Clone, Debug)]
    pub struct WhisperOptions {
        /// Beam size to use for beam search (set 1 to run greedy search). (default: 5)
        pub beam_size: usize,
        /// Beam search patience factor, as described in <https://arxiv.org/abs/2204.05424>.
        /// The decoding will continue until beam_size*patience hypotheses are finished.
        /// (default: 1.0)
        pub patience: f32,
        /// Exponential penalty applied to the length during beam search. (default: 1.0)
        pub length_penalty: f32,
        /// Penalty applied to the score of previously generated tokens, as described in
        /// <https://arxiv.org/abs/1909.05858> (set > 1 to penalize). (default: 1.0)
        pub repetition_penalty: f32,
        /// Prevent repetitions of ngrams with this size (set 0 to disable). (default: 0)
        pub no_repeat_ngram_size: usize,
        /// Maximum generation length. (default: 448)
        pub max_length: usize,
        /// Randomly sample from the top K candidates (set 0 to sample from the full distribution).
        /// (default: 1)
        pub sampling_topk: usize,
        /// High temperatures increase randomness. (default: 1.0)
        pub sampling_temperature: f32,
        /// Number of hypotheses to include in the result. (default: 1)
        pub num_hypotheses: usize,
        /// Include scores in the result. (default: false)
        pub return_scores: bool,
        /// Include log probs of each token in the result. (default: false)
        pub return_logits_vocab: bool,
        /// Include the probability of the no speech token in the result. (default: false)
        pub return_no_speech_prob: bool,
        /// Maximum index of the first predicted timestamp. (default: 50)
        pub max_initial_timestamp_index: usize,
        /// Suppress blank outputs at the beginning of the sampling. (default: true)
        pub suppress_blank: bool,
        /// List of token IDs to suppress.
        /// -1 will suppress a default set of symbols as defined in the model config.json file.
        /// (default: `[-1]`)
        pub suppress_tokens: Vec<i32>,
    }

    struct WhisperGenerationResult {
        sequences: Vec<VecString>,
        sequences_ids: Vec<VecUSize>,
        scores: Vec<f32>,
        no_speech_prob: f32,
    }

    /// Pair of the detected language and its probability.
    #[derive(PartialEq, Clone, Debug)]
    pub struct DetectionResult {
        /// Token of the language.
        language: String,
        /// Probability of the language.
        probability: f32,
    }

    #[derive(PartialEq, Clone)]
    struct VecDetectionResult {
        v: Vec<DetectionResult>,
    }

    /// `WhisperTokenAlignment` is one step in the DTW alignment
    /// within `WhisperAlignmentResult`.
    #[derive(Clone, Debug)]
    pub struct WhisperTokenAlignment {
        pub token_x: i64,
        pub frame_x: i64,
    }

    /// `WhisperAlignmentResult` is the alignment generated by Whisper::align(),
    /// which generates a token-level alignment of a generate()'d output.
    #[derive(Debug)]
    pub struct WhisperAlignmentResult {
        pub alignments: Vec<WhisperTokenAlignment>,
        pub text_token_probs: Vec<f32>,
    }

    unsafe extern "C++" {
        include!("ct2rs/include/whisper.h");
        include!("ct2rs/src/sys/types.rs.h");

        type VecStr<'a> = super::VecStr<'a>;
        type VecString = super::VecString;
        type VecUSize = super::VecUSize;

        type Config = super::config::ffi::Config;

        type ModelMemoryReader = super::model_memory_reader::ffi::ModelMemoryReader;

        type StorageView = super::storage_view::ffi::StorageView;

        type Whisper;

        fn whisper(model_path: &str, config: UniquePtr<Config>) -> Result<UniquePtr<Whisper>>;

<<<<<<< HEAD
        fn encode(
            self: &Whisper,
            features: &StorageView,
            to_cpu: bool,
        ) -> Result<UniquePtr<StorageView>>;
=======
        fn whisper_from_memory(
            model_memory_reader: Pin<&mut ModelMemoryReader>,
            config: UniquePtr<Config>,
        ) -> Result<UniquePtr<Whisper>>;
>>>>>>> d04d8bcc

        fn generate(
            self: &Whisper,
            features: &StorageView,
            prompts: &[VecStr],
            options: &WhisperOptions,
        ) -> Result<Vec<WhisperGenerationResult>>;

        fn detect_language(
            self: &Whisper,
            features: &StorageView,
        ) -> Result<Vec<VecDetectionResult>>;

        fn align(
            self: &Whisper,
            features: &StorageView,
            start_sequence: &[usize],
            text_tokens: &[Vec<usize>],
            num_frames: &[usize],
            median_filter_width: i64,
        ) -> Result<Vec<WhisperAlignmentResult>>;

        fn is_multilingual(self: &Whisper) -> bool;

        fn n_mels(self: &Whisper) -> usize;

        fn num_languages(self: &Whisper) -> usize;

        fn num_queued_batches(self: &Whisper) -> usize;

        fn num_active_batches(self: &Whisper) -> usize;

        fn num_replicas(self: &Whisper) -> usize;
    }
}

impl Default for WhisperOptions {
    fn default() -> Self {
        Self {
            beam_size: 5,
            patience: 1.,
            length_penalty: 1.,
            repetition_penalty: 1.,
            no_repeat_ngram_size: 0,
            max_length: 448,
            sampling_topk: 1,
            sampling_temperature: 1.,
            num_hypotheses: 1,
            return_scores: false,
            return_logits_vocab: false,
            return_no_speech_prob: false,
            max_initial_timestamp_index: 50,
            suppress_blank: true,
            suppress_tokens: vec![-1],
        }
    }
}

/// A generation result from the Whisper model.
///
/// This struct is a Rust binding to the
/// [`ctranslate2.models.WhisperGenerationResult`](https://opennmt.net/CTranslate2/python/ctranslate2.models.WhisperGenerationResult.html).
#[derive(Clone, Debug)]
pub struct WhisperGenerationResult {
    /// Generated sequences of tokens.
    pub sequences: Vec<Vec<String>>,
    /// Generated sequences of token IDs.
    pub sequences_ids: Vec<Vec<usize>>,
    /// Score of each sequence (empty if `return_scores` was disabled).
    pub scores: Vec<f32>,
    /// Probability of the no speech token (0 if `return_no_speech_prob` was disabled).
    pub no_speech_prob: f32,
}

impl WhisperGenerationResult {
    /// Returns the number of sequences.
    #[inline]
    pub fn num_sequences(&self) -> usize {
        self.sequences.len()
    }

    /// Returns true if this result includes scores.
    #[inline]
    pub fn has_scores(&self) -> bool {
        !self.scores.is_empty()
    }
}

impl From<ffi::WhisperGenerationResult> for WhisperGenerationResult {
    fn from(r: ffi::WhisperGenerationResult) -> Self {
        Self {
            sequences: r.sequences.into_iter().map(Vec::<String>::from).collect(),
            sequences_ids: r
                .sequences_ids
                .into_iter()
                .map(Vec::<usize>::from)
                .collect(),
            scores: r.scores,
            no_speech_prob: r.no_speech_prob,
        }
    }
}

impl From<VecDetectionResult> for Vec<DetectionResult> {
    fn from(value: VecDetectionResult) -> Self {
        value.v
    }
}

/// Implements the Whisper speech recognition model published by OpenAI.
///
/// This struct is a Rust binding to the
/// [`ctranslate2::models::Whisper`](https://opennmt.net/CTranslate2/python/ctranslate2.models.Whisper.html).
///
/// # Example
/// ```no_run
/// # use anyhow::Result;
/// #
/// use ct2rs::sys::{Config, StorageView, Whisper};
///
/// # fn main() -> Result<()>{
/// let whisper = Whisper::new("/path/to/model", Config::default())?;
///
/// let batch_size = 1;
/// let n_mels = whisper.n_mels();
/// let chunk_length = 3000;
///
/// // Calculate Mel spectrogram of the source audio and store it in `mel_spectrogram`.
/// // The length of the vector should be `batch_size` x `n_mels` x `chunk_length`.
/// let mut mel_spectrogram = vec![];
///
/// let storage_view = StorageView::new(
///     &[batch_size, n_mels, chunk_length],
///     &mut mel_spectrogram,
///     Default::default()
/// )?;
///
/// // Detect language.
/// let lang = whisper.detect_language(&storage_view)?;
///
/// // Transcribe.
/// let res = whisper.generate(
///     &storage_view,
///     &[vec![
///         "<|startoftranscript|>",
///         &lang[0][0].language,
///         "<|transcribe|>",
///         "<|notimestamps|>",
///     ]],
///     &Default::default(),
/// )?;
/// # Ok(())
/// # }
/// ```
pub struct Whisper {
    model: OsString,
    ptr: UniquePtr<ffi::Whisper>,
}

impl Whisper {
    /// Creates and initializes an instance of `Whisper`.
    ///
    /// This function constructs a new `Whisper` by loading a language model from the specified
    /// `model_path` and applying the provided `config` settings.
    ///
    /// # Arguments
    /// * `model_path` - A path to the directory containing the language model to be loaded.
    /// * `config` - A reference to a [`Config`] structure that specifies various settings
    ///   and configurations for the `Whisper`.
    ///
    /// # Returns
    /// Returns a `Result` that, if successful, contains the initialized `Whisper`. If an error
    /// occurs during initialization, the function will return an error wrapped in the `Result`.
    ///
    /// # Example
    /// ```no_run
    /// # use anyhow::Result;
    /// #
    /// use ct2rs::sys::{Config, Whisper};
    ///
    /// # fn main() -> Result<()> {
    /// let whisper = Whisper::new("/path/to/model", Config::default())?;
    /// # Ok(())
    /// # }
    /// ```
    pub fn new<T: AsRef<Path>>(model_path: T, config: Config) -> Result<Self> {
        let model_path = model_path.as_ref();
        Ok(Self {
            model: model_path
                .file_name()
                .map(|s| s.to_os_string())
                .unwrap_or_default(),
            ptr: ffi::whisper(
                model_path
                    .to_str()
                    .ok_or_else(|| anyhow!("invalid path: {}", model_path.display()))?,
                config.to_ffi(),
            )?,
        })
    }

<<<<<<< HEAD
    /// Pass features through the encoder network, returning the encoder output.
    ///
    /// # Arguments
    /// * `features` – A [`StorageView`] consisting of Mel spectrogram of the audio,
    ///   as a float array with shape `[batch_size, n_mels, chunk_length]`
    /// * `to_cpu` – Copy output to CPU memory.
    /// # Returns
    /// Returns a `Result` containing a [`StorageView`] of the encoder output,
    /// or an error if the encoder forward pass fails.
    pub fn encode(&self, features: &StorageView, to_cpu: bool) -> Result<StorageView<'static>> {
        Ok(StorageView::from_cxx(self.ptr.encode(features, to_cpu)?))
=======
    /// Creates and initializes an instance of `Whisper`.
    ///
    /// Same as new(), but uses file data stored in a `ModelMemoryReader`
    /// instead of reading files from disk.
    ///
    /// # Arguments
    /// * `model_memory_reader`: A `ModelMemoryReader` with all files already registered.
    /// * `config` - A reference to a [`Config`] structure that specifies various settings
    ///   and configurations for the `Whisper`.
    ///
    /// # Returns
    /// Returns a `Result` that, if successful, contains the initialized `Whisper`. If an error
    /// occurs during initialization, the function will return an error wrapped in the `Result`.
    pub fn new_from_memory(
        model_memory_reader: &mut ModelMemoryReader,
        config: Config,
    ) -> Result<Self> {
        Ok(Self {
            model: OsString::from(model_memory_reader.get_model_id()),
            ptr: ffi::whisper_from_memory(model_memory_reader.pin_mut_impl(), config.to_ffi())?,
        })
>>>>>>> d04d8bcc
    }

    /// Encodes the input features and generates from the given prompt.
    ///
    /// # Arguments
    /// * `features` – A [`StorageView`] consisting of Mel spectrogram of the audio,
    ///   as a float array with shape `[batch_size, n_mels, chunk_length]`
    ///   OR the encoder output of those features returned by encode().
    ///   [`n_mels`][Whisper::n_mels] method gives the expected `n_mels` in the shape.
    /// * `prompts` – Batch of initial string tokens.
    /// * `options` - Settings.
    ///
    /// # Returns
    /// Returns a `Result` containing a vector of [`WhisperGenerationResult`] if successful,
    /// or an error if the translation fails.
    pub fn generate<T: AsRef<str>>(
        &self,
        features: &StorageView,
        prompts: &[Vec<T>],
        options: &WhisperOptions,
    ) -> Result<Vec<WhisperGenerationResult>> {
        self.ptr
            .generate(features, &vec_ffi_vecstr(prompts), options)
            .map(|res| res.into_iter().map(WhisperGenerationResult::from).collect())
            .map_err(|e| anyhow!("failed to generate: {e}"))
    }

    /// Returns the probability of each language.
    ///
    /// # Arguments
    /// * `features` – [`StorageView`] consisting of Mel spectrogram of the audio, as a float array
    ///   with shape `[batch_size, n_mels, chunk_length]`.
    ///
    /// # Returns
    /// For each batch, a list of [`DetectionResult`] ordered from best to worst probability.
    /// This result is wrapped by `Result`.
    pub fn detect_language(&self, features: &StorageView) -> Result<Vec<Vec<DetectionResult>>> {
        self.ptr
            .detect_language(features)
            .map(|res| res.into_iter().map(VecDetectionResult::into).collect())
            .map_err(|e| anyhow!("failed to detect language: {e}"))
    }

    /// Align tokens from generation result with audio using dynamic time warping
    /// alignment of the decoder attention dimensions that highly correlate with
    /// token time.
    ///
    /// # Arguments
    /// - `encoder_output` - [`StorageView`] consisting of encoder output created
    ///   by encode() and provided to generate().
    /// * `start_sequence` - TODO
    /// * `text_tokens` - Vec of tokens for each sequence in the batch.
    /// * `num_frames` - Number of encoder frames in each sequence of the batch.
    /// * `median_filter_width` - Width of the median filter used by the DTW
    ///   algorithm.
    ///
    /// # Returns
    /// Returns a vector of [`ffi::WhisperGenerationResult`], one for each sequence
    /// of the batch, or an error if the alignment fails.
    pub fn align(
        &self,
        encoder_output: &StorageView,
        start_sequence: &[usize],
        text_tokens: &[Vec<usize>],
        num_frames: &[usize],
        median_filter_width: i64,
    ) -> Result<Vec<ffi::WhisperAlignmentResult>> {
        Ok(self.ptr.align(
            encoder_output,
            start_sequence,
            text_tokens,
            num_frames,
            median_filter_width,
        )?)
    }

    /// Returns `true` if this model is multilingual.
    #[inline]
    pub fn is_multilingual(&self) -> bool {
        self.ptr.is_multilingual()
    }

    /// Returns dimension of mel input features.
    #[inline]
    pub fn n_mels(&self) -> usize {
        self.ptr.n_mels()
    }

    /// Returns the number of languages supported.
    #[inline]
    pub fn num_languages(&self) -> usize {
        self.ptr.num_languages()
    }

    /// Number of batches in the work queue.
    #[inline]
    pub fn num_queued_batches(&self) -> usize {
        self.ptr.num_queued_batches()
    }

    /// Number of batches in the work queue or currently processed by a worker.
    #[inline]
    pub fn num_active_batches(&self) -> usize {
        self.ptr.num_active_batches()
    }

    /// Number of parallel replicas.
    #[inline]
    pub fn num_replicas(&self) -> usize {
        self.ptr.num_replicas()
    }
}

impl Debug for Whisper {
    fn fmt(&self, f: &mut Formatter<'_>) -> std::fmt::Result {
        f.debug_struct("Whisper")
            .field("model", &self.model)
            .field("multilingual", &self.is_multilingual())
            .field("mels", &self.n_mels())
            .field("languages", &self.num_languages())
            .field("queued_batches", &self.num_queued_batches())
            .field("active_batches", &self.num_active_batches())
            .field("replicas", &self.num_replicas())
            .finish()
    }
}

// Releasing `UniquePtr<Whisper>` invokes joining threads.
// However, on Windows, this causes a deadlock.
// As a workaround, it is bypassed here.
// See also https://github.com/jkawamoto/ctranslate2-rs/issues/64
#[cfg(target_os = "windows")]
impl Drop for Whisper {
    fn drop(&mut self) {
        let ptr = std::mem::replace(&mut self.ptr, UniquePtr::null());
        unsafe {
            std::ptr::drop_in_place(ptr.into_raw());
        }
    }
}

unsafe impl Send for ffi::Whisper {}
unsafe impl Sync for ffi::Whisper {}

#[cfg(test)]
mod tests {
    use super::{ffi, WhisperGenerationResult, WhisperOptions};

    #[test]
    fn test_default_options() {
        let opts = WhisperOptions::default();

        assert_eq!(opts.beam_size, 5);
        assert_eq!(opts.patience, 1.);
        assert_eq!(opts.length_penalty, 1.);
        assert_eq!(opts.repetition_penalty, 1.);
        assert_eq!(opts.no_repeat_ngram_size, 0);
        assert_eq!(opts.max_length, 448);
        assert_eq!(opts.sampling_topk, 1);
        assert_eq!(opts.sampling_temperature, 1.);
        assert_eq!(opts.num_hypotheses, 1);
        assert!(!opts.return_scores);
        assert!(!opts.return_logits_vocab);
        assert!(!opts.return_no_speech_prob);
        assert_eq!(opts.max_initial_timestamp_index, 50);
        assert!(opts.suppress_blank);
        assert_eq!(opts.suppress_tokens, vec![-1]);
    }

    #[test]
    fn test_generation_result() {
        let sequences = vec![
            vec!["a".to_string(), "b".to_string()],
            vec!["x".to_string(), "y".to_string(), "z".to_string()],
        ];
        let sequences_ids = vec![vec![1, 2], vec![5, 6, 7]];
        let scores = vec![9., 8., 7.];
        let no_speech_prob = 10.;

        let res: WhisperGenerationResult = ffi::WhisperGenerationResult {
            sequences: sequences
                .iter()
                .map(|v| ffi::VecString::from(v.clone()))
                .collect(),
            sequences_ids: sequences_ids
                .iter()
                .map(|v| ffi::VecUSize::from(v.clone()))
                .collect(),
            scores: scores.clone(),
            no_speech_prob,
        }
        .into();

        assert_eq!(res.sequences, sequences);
        assert_eq!(res.sequences_ids, sequences_ids);
        assert_eq!(res.scores, scores);
        assert_eq!(res.no_speech_prob, no_speech_prob);
        assert_eq!(res.num_sequences(), sequences.len());
        assert!(res.has_scores());
    }

    #[test]
    fn test_empty_result() {
        let res: WhisperGenerationResult = ffi::WhisperGenerationResult {
            sequences: vec![],
            sequences_ids: vec![],
            scores: vec![],
            no_speech_prob: 0.,
        }
        .into();

        assert!(res.sequences.is_empty());
        assert!(res.sequences_ids.is_empty());
        assert!(res.scores.is_empty());
        assert_eq!(res.no_speech_prob, 0.);
        assert_eq!(res.num_sequences(), 0);
        assert!(!res.has_scores());
    }

    #[cfg(feature = "hub")]
    mod hub {
        use crate::download_model;
        use crate::sys::Whisper;

        const MODEL_ID: &str = "jkawamoto/whisper-tiny-ct2";

        #[test]
        #[ignore]
        fn test_whisper_debug() {
            let model_path = download_model(MODEL_ID).unwrap();

            let whisper = Whisper::new(&model_path, Default::default()).unwrap();
            assert!(format!("{:?}", whisper)
                .contains(model_path.file_name().unwrap().to_str().unwrap()));
        }
    }
}<|MERGE_RESOLUTION|>--- conflicted
+++ resolved
@@ -135,18 +135,16 @@
 
         fn whisper(model_path: &str, config: UniquePtr<Config>) -> Result<UniquePtr<Whisper>>;
 
-<<<<<<< HEAD
         fn encode(
             self: &Whisper,
             features: &StorageView,
             to_cpu: bool,
         ) -> Result<UniquePtr<StorageView>>;
-=======
-        fn whisper_from_memory(
+
+       fn whisper_from_memory(
             model_memory_reader: Pin<&mut ModelMemoryReader>,
             config: UniquePtr<Config>,
         ) -> Result<UniquePtr<Whisper>>;
->>>>>>> d04d8bcc
 
         fn generate(
             self: &Whisper,
@@ -348,7 +346,6 @@
         })
     }
 
-<<<<<<< HEAD
     /// Pass features through the encoder network, returning the encoder output.
     ///
     /// # Arguments
@@ -360,7 +357,8 @@
     /// or an error if the encoder forward pass fails.
     pub fn encode(&self, features: &StorageView, to_cpu: bool) -> Result<StorageView<'static>> {
         Ok(StorageView::from_cxx(self.ptr.encode(features, to_cpu)?))
-=======
+    }
+
     /// Creates and initializes an instance of `Whisper`.
     ///
     /// Same as new(), but uses file data stored in a `ModelMemoryReader`
@@ -382,7 +380,6 @@
             model: OsString::from(model_memory_reader.get_model_id()),
             ptr: ffi::whisper_from_memory(model_memory_reader.pin_mut_impl(), config.to_ffi())?,
         })
->>>>>>> d04d8bcc
     }
 
     /// Encodes the input features and generates from the given prompt.
